= MicroProfile Tutorial Documentation
:toc: macro
:toc-title: Table of Contents
:toclevels: 3
:doctype: book

The MicroProfile Tutorial is a comprehensive guide for learning about Eclipse MicroProfile. This repository contains the documentation built with Antora.

<<<<<<< HEAD
This repo contains the source files that are used to build the _MicroProfile Tutorial_. The source files are authored in link:https://asciidoc.org/[AsciiDoc]. AsciiDoc is similar to markdown but is particularly suited for user documentation. The source files are processed and integrated into the MicroProfile Tutorial site using link:https://antora.org/[Antora], which is a tool for building documentation sites.

## Tutorial Overview

This comprehensive tutorial guides you through building modern, cloud-native microservices using MicroProfile and Jakarta EE. Each chapter builds upon the previous one, starting from fundamentals and progressing to advanced enterprise patterns.

## Chapter Contents

### link:chapter01/chapter01.adoc[Chapter 1: Introduction to MicroProfile]
**Foundation & Concepts** +
Learn the fundamentals of MicroProfile, its architecture philosophy, and relationship with Jakarta EE. Understand why MicroProfile was created and its benefits for microservices development.

*Key Topics:* MicroProfile specifications, implementations, architecture philosophy, benefits, Jakarta EE relationship

### link:chapter02/chapter02-00.adoc[Chapter 2: Getting Started with MicroProfile] 
**Development Environment & First Service** +
Set up your development environment and create your first MicroProfile microservice. Learn about build tools, project initialization, and deployment basics.

*Key Topics:* JDK setup, Maven configuration, project structure, RESTful services, testing +
*Code Examples:* link:code/chapter02/mp-ecomm-store/[Basic E-commerce Store Service]

### link:chapter03/chapter03.adoc[Chapter 3: Jakarta EE 10 Core Profile]
**Enterprise Foundation** +
Dive deep into Jakarta EE 10 Core Profile as the foundation for MicroProfile. Master CDI, Jakarta REST, JSON processing, and component lifecycle management.

*Key Topics:* CDI, Jakarta REST, JSON Binding/Processing, dependency injection, HTTP resources +
*Code Examples:* link:code/chapter03/catalog/[Catalog Service], link:code/chapter03/mp-ecomm-store/[Enhanced E-commerce Store]

### link:chapter04/chapter04.adoc[Chapter 4: MicroProfile OpenAPI]
**API Documentation & Contracts** +
Generate comprehensive API documentation using MicroProfile OpenAPI. Learn to create clear API contracts with annotations and explore APIs through Swagger UI.

*Key Topics:* OpenAPI specification, API documentation, Swagger UI, authentication documentation +
*Code Examples:* link:code/chapter04/catalog/[Documented Catalog Service]

### link:chapter05/chapter05.adoc[Chapter 5: MicroProfile Configuration]
**External Configuration Management** +
Master configuration externalization across different environments. Implement custom configuration sources and handle dynamic configuration updates.

*Key Topics:* Configuration injection, multiple environments, custom config sources, dynamic updates +
*Code Examples:* link:code/chapter05/catalog/[Configurable Catalog], link:code/chapter05/payment/[Payment Service with Config]

### link:chapter06/chapter06.adoc[Chapter 6: MicroProfile Health]
**Service Health & Monitoring** +
Implement comprehensive health checks for microservices reliability. Learn liveness, readiness, and startup probes for cloud and Kubernetes deployments.

*Key Topics:* Health check types, liveness/readiness probes, CDI integration +
*Code Examples:* link:code/chapter06/catalog/[Health-enabled Catalog Service]

### link:chapter07/chapter07.adoc[Chapter 7: MicroProfile Metrics]
**Performance Monitoring & Observability** +
Add detailed performance monitoring to your microservices. Create custom metrics and integrate with monitoring solutions for production observability.

*Key Topics:* Metric types, performance monitoring, custom metrics, monitoring integration +
*Code Examples:* link:code/chapter07/catalog/[Metrics-enabled Catalog Service]

### Chapter 8: MicroProfile Fault Tolerance _(Code Only)_
**Resilience Patterns** +
Implement resilience patterns including retry policies, circuit breakers, timeouts, and bulkheads to handle failures gracefully in distributed systems.

*Key Features:* Retry mechanisms, circuit breaker protection, timeout handling, concurrent request limiting +
*Code Examples:* link:code/chapter08/payment/[Fault-tolerant Payment Service]

### Chapter 9: MicroProfile OpenTelemetry _(Code Only)_
**Distributed Tracing & Observability** +
Learn distributed tracing and observability using MicroProfile OpenTelemetry. Implement comprehensive monitoring across microservices to track requests through complex service interactions.

*Key Features:* Distributed tracing, span creation, trace correlation, observability integration +
*Code Examples:* link:code/chapter09/payment/[Payment Service with OpenTelemetry Tracing]

### Chapter 10: MicroProfile JWT _(Code Only)_
**Security & Authentication** +
Implement JWT-based authentication and authorization. Learn role-based access control and secure microservice communication.

*Key Features:* JWT authentication, role-based authorization, secure endpoints +
*Code Examples:* link:code/chapter10/order/[Secure Order Service], link:code/chapter10/user/[User Service with JWT]

### Chapter 11: Complete E-Commerce Application _(Code Only)_
**Production-Ready Microservices** +
Explore a complete, production-ready e-commerce application showcasing all MicroProfile specifications working together in a real-world scenario. Features comprehensive REST Client implementations for service-to-service communication.

*Services:* 
- link:code/chapter11/catalog/[Catalog Service] - Product management
- link:code/chapter11/inventory/[Inventory Service] - Stock management with REST Client integration
- link:code/chapter11/order/[Order Service] - Order processing
- link:code/chapter11/payment/[Payment Service] - Payment processing with external service calls
- link:code/chapter11/shipment/[Shipment Service] - Shipping management with order integration
- link:code/chapter11/shoppingcart/[Shopping Cart Service] - Cart management
- link:code/chapter11/user/[User Service] - User management

*Features:* Complete microservices architecture, MicroProfile REST Client service communication, comprehensive security, full observability stack

## Learning Path

1. **Foundations** (Chapters 1-3): Core concepts and Jakarta EE fundamentals
2. **Essential APIs** (Chapters 4-7): Key MicroProfile specifications with hands-on examples
3. **Advanced Patterns** (Chapters 8-10): Resilience, communication, and security
4. **Real-World Application** (Chapter 11): Complete production-ready system

## Prerequisites

- Java 17 or later
- Maven 3.6+
- Basic understanding of REST APIs and JSON
- Familiarity with enterprise Java development

## Getting Started

1. Clone this repository
2. Follow Chapter 2 for environment setup
3. Work through chapters sequentially
4. Experiment with the code examples in each chapter

Each chapter builds practical knowledge while the code examples provide hands-on experience with real microservices development scenarios.
=======
toc::[]

# Getting Started with MicroProfile Tutorial

This repository contains the documentation for the MicroProfile Tutorial, built with Antora. This README provides information on how to set up, build, and customize the documentation site.

## Prerequisites

### Install Antora 
You need to install Antora using npm. If you don't have npm installed, you can install it by following the instructions at https://docs.npmjs.com/getting-started/installing-node.

```
npm install -g @antora/cli @antora/site-generator-default 
```

### Recommended VS Code Extensions

For the best experience editing AsciiDoc files in Visual Studio Code, we recommend installing the following extensions:

* AsciiDoc extension by Asciidoctor (`asciidoctor.asciidoctor-vscode`) - Provides rich language support for AsciiDoc
* Auto Open Preview Panel (`matt-rudge.auto-open-preview-panel`) - Opens preview automatically when opening AsciiDoc files

## Building the Documentation Site

You can build the site by running the following commands in the root directory of the project:

```
./update-repo-url.sh
antora antora-assembler.yml
./fix-edit-links.sh
```

The first command ensures that the repository URLs are up-to-date. The second command will generate the site in the `build/site` directory. The third command fixes the "Edit this Page" links to properly point to GitHub instead of local file paths.

Alternatively, you can use the following one-liner:

```
./update-repo-url.sh && antora antora-assembler.yml && ./fix-edit-links.sh
```

After building, you can open the `build/site/index.html` file in your web browser to view the site.

## Running the Site Locally

You can run the site locally using Python's built-in HTTP server. First, navigate to the `build/site` directory:
```
cd build/site
```
Then, run the following command:
```
python3 -m http.server 8080
```
This will start a local server on port 8080. You can then open your web browser and navigate to `http://<hostname>:8080` to view the site.

[TIP]
====
If port 8080 is already in use, you can free it by finding and stopping the process using it. For example, on Linux or macOS:
+
----
lsof -i :8080
kill <PID>
----
Replace `<PID>` with the process ID shown in the output.
====

## Development Workflow

To streamline the development process, a development server script is included that can automatically rebuild the documentation when files change.

### Using the Development Server

The `dev-server.sh` script provides three commands:

1. **Build only**:
+
----
./dev-server.sh build
----
+
This builds the documentation site once.

2. **Build and serve**:
+
----
./dev-server.sh serve
----
+
This builds the documentation site and starts a local HTTP server on port 8080.

3. **Build, serve, and watch for changes**:
+
----
./dev-server.sh watch
----
+
This builds the documentation site, starts a local HTTP server, and automatically rebuilds the site when files change.

### Requirements

The development server requires:

- Python 3 (for the HTTP server)
- inotify-tools (for file watching, will be automatically installed if missing)

### Typical Development Workflow

1. Start the development server in watch mode: `./dev-server.sh watch`
2. Open your browser at http://localhost:8080
3. Edit AsciiDoc files in the `modules/ROOT/pages/` directory
4. Save your changes and see them automatically reflected in the browser

## Understanding Antora Configuration

Antora uses several configuration files to manage the documentation site. The main files are:

- `antora-assembler.yml`: The primary configuration file that defines the site structure, UI bundle, and supplemental files.
- `antora.yml`: Component configuration for the MicroProfile Tutorial, including metadata and edit URL configuration.
- `supplemental-ui/`: Directory containing customizations like favicons and custom partials.

### Site Structure Configuration

The main configuration file for the site is `antora-assembler.yml`, which defines:

- **Site metadata**: Title, URL, and starting page
- **Content sources**: Where to find documentation content
- **UI bundle**: The theme and UI components to use
- **Output**: Where to generate the site
- **Asciidoc attributes**: Global attributes for all pages

Here's a breakdown of the key sections:

#### Site Information
[source,yaml]
----
site:
  title: MicroProfile Tutorial
  url: https://microprofile.io
  start_page: microprofile-tutorial::index.adoc
  keys:
    show_edit_page_link: true
----

#### Content Sources
[source,yaml]
----
content:
  sources:
    - url: .
      start_path: .
      branches: HEAD
----

#### UI Configuration
[source,yaml]
----
ui:
  bundle:
    url: https://github.com/ttelang/microprofile-documentation-ui/releases/download/latest/ui-bundle.zip
    snapshot: true
  supplemental_files: ./supplemental-ui
----

### Component Configuration

The `antora.yml` file defines the documentation component:

[source,yaml]
----
name: microprofile-tutorial
title: MicroProfile Tutorial
version: 6.1
edit_url: https://github.com/ttelang/microprofile-tutorial/edit/patch-15/modules/ROOT/pages/{path}
asciidoc:
  attributes:
    source-language: asciidoc@
    table-caption: false
    xrefstyle: full
nav:
  - modules/ROOT/pages/nav.adoc
start_page: index.adoc
----

Key properties:
- **name**: The component name used in xrefs and URLs
- **title**: The human-readable title
- **version**: The component version (appears in URLs and version selector)
- **edit_url**: The URL template for "Edit this Page" links
- **nav**: The navigation file(s) for the component
- **start_page**: The default page when accessing the component root

### Navigation Configuration

The navigation is defined in `modules/ROOT/pages/nav.adoc` and uses AsciiDoc with special Antora directives:

[source,asciidoc]
----
* xref:index.adoc[Home]
* xref:chapter01/chapter01.adoc[Chapter 1: Introduction]
* Chapter 2: Getting Started
** xref:chapter02/chapter02-01.adoc[Section 2.1: Environment Setup]
----

The navigation structure directly affects the sidebar menu in the generated site.

## Navigation and Site Structure

The navigation system in Antora is a critical component that determines how users find and access content. Understanding how navigation works can help you create a better user experience.

### Navigation Components

The MicroProfile Tutorial site navigation consists of:

1. **Main Navigation**: Defined in `modules/ROOT/pages/nav.adoc`, controls the sidebar navigation.
2. **Breadcrumbs**: Shows the current page's location in the content hierarchy.
3. **Previous/Next Links**: Helps users navigate sequentially through content.
4. **Table of Contents**: Generated from page headings, provides in-page navigation.

### Customizing Navigation

The navigation can be customized in several ways:

#### Modifying the nav.adoc File

The main navigation structure is defined in `modules/ROOT/pages/nav.adoc`:

[source,asciidoc]
----
* xref:index.adoc[Home]
* xref:chapter01/chapter01.adoc[Chapter 1: Introduction]
* Chapter 2: Getting Started
** xref:chapter02/chapter02-01.adoc[Section 2.1: Environment Setup]
** xref:chapter02/chapter02-02.adoc[Section 2.2: First Steps]
----

Navigation entries can be:
- Direct links to pages (with `xref:`)
- Unlinked category headers (without `xref:`)
- Nested to create hierarchical structures (using multiple `*` characters)

#### Navigation UI Customization

To customize the navigation appearance:

1. **Style Overrides**: Add CSS for navigation elements in your supplemental UI files.
2. **Template Customization**: Override the navigation templates in the UI bundle.
3. **JavaScript Enhancements**: Add interactive features like search, filtering, or collapsible sections.

Example CSS customization for navigation:

[source,css]
----
/* Customizing the sidebar navigation */
.nav-menu {
  background-color: #f5f5f5;
}

.nav-item.is-current-page > .nav-link {
  color: #0d5aa7;
  font-weight: bold;
}
----

### Navigation Best Practices

1. **Logical Organization**: Group related content together in the navigation.
2. **Consistent Naming**: Use consistent naming conventions for pages and sections.
3. **Limited Nesting**: Avoid deep nesting (more than 3 levels) to prevent navigation complexity.
4. **Descriptive Labels**: Use clear, descriptive labels for navigation items.
5. **Progressive Disclosure**: Organize content from basic to advanced topics.

### Advanced Navigation Features

The UI bundle can be customized to include advanced navigation features:

1. **Search Integration**: Add search functionality to help users find content quickly.
2. **Version Selector**: Allow users to switch between different versions of the documentation.
3. **Component Selector**: If you have multiple components, provide a way to navigate between them.
4. **Tag-Based Navigation**: Group content by tags or categories for alternative navigation paths.

## About the fix-edit-links.sh Script

The `fix-edit-links.sh` script is a necessary post-processing step in the build process. Despite having `edit_url` properly configured in `antora.yml`, when building from a local repository (`url: .` in `antora-assembler.yml`), Antora generates edit links that point to local file paths instead of GitHub URLs.

The script performs a simple text replacement in the generated HTML files, replacing local file paths with proper GitHub repository URLs. This ensures that the "Edit this Page" links work correctly for users viewing the documentation.

If you update the repository URL or branch name, make sure to update the replacement URL in the `fix-edit-links.sh` script accordingly. The current implementation assumes the GitHub repository URL is `https://github.com/ttelang/microprofile-tutorial` and the branch is `patch-15`.

## Automating Repository URL Configuration

To simplify the management of repository URLs across configuration files, the `update-repo-url.sh` script is provided. This script:

1. Automatically detects your Git repository URL and current branch
2. Updates the `edit_url` in `antora.yml`
3. Updates the repository information in `fix-edit-links.sh`

### Using the URL Configuration Script

Run the script before building the documentation:

```
./update-repo-url.sh
```

This ensures that both the Antora configuration and the fix-edit-links script use the same repository URL and branch, eliminating duplication and reducing the chance of errors.

When you clone the repository or switch branches, run this script to update the configuration automatically.

## Customizing the Documentation Site

The MicroProfile Tutorial documentation site can be customized in various ways to enhance its appearance and functionality. Here are the key customization options:

### Favicon Configuration

Favicons are configured using the `supplemental-ui/partials/head-meta.hbs` file, which is included in the HTML `<head>` section of each page. The current setup includes:

- An SVG favicon (primary)
- A PNG favicon (fallback for browsers that don't support SVG)

To change the favicons:

1. Replace the files in `supplemental-ui/img/`:
   - `favicon.svg` - Vector version of the favicon
   - `favicon.png` - Bitmap version of the favicon
2. Make sure the references in `head-meta.hbs` match your file names

### UI Customization

The UI bundle is defined in `antora-assembler.yml` under the `ui.bundle.url` key. The current configuration uses a custom UI bundle from the `microprofile-documentation-ui` repository.

To apply additional customizations:

1. Add or modify files in the `supplemental-ui/` directory:
   - `partials/` - Override specific UI components
   - `css/` - Add custom CSS styles
   - `js/` - Add custom JavaScript

Common customizations include:

- Header and footer modifications
- Custom CSS for branding
- Additional JavaScript functionality

### Edit Page Links

Edit page links are configured in two places:

1. `antora.yml` - The `edit_url` property defines the base URL for edit links
2. `antora-assembler.yml` - The `site.keys.show_edit_page_link` property enables the display of edit links

If you change the repository URL or branch, update both:
- The `edit_url` in `antora.yml`
- The replacement URL in `fix-edit-links.sh`

### Redirection Configuration

The project includes a `redirect.html` file that automatically redirects users from the root URL to the latest version of the documentation. This is particularly useful when hosting the documentation on GitHub Pages or other static hosting services.

The redirect is configured to:
- Use relative URLs for maximum compatibility
- Fall back to JavaScript-based redirection if needed

### Further Customization Resources

For more advanced customization options, refer to the Antora documentation:

- [Antora UI Documentation](https://docs.antora.org/antora-ui-default/)
- [Customizing the UI](https://docs.antora.org/antora/latest/playbook/ui-supplemental-files/)
- [Page Templates](https://docs.antora.org/antora/latest/templates/)

## Contributing to the Documentation

### Directory Structure

The MicroProfile Tutorial follows the standard Antora directory structure:

- `modules/ROOT/pages/` - Contains the main documentation content in AsciiDoc format
- `modules/ROOT/assets/images/` - Contains images used in the documentation
- `modules/ROOT/examples/` - Contains code examples (if applicable)

### AsciiDoc Best Practices

When contributing to the documentation, follow these AsciiDoc best practices:

1. Use proper heading levels (start with `==` for top-level headings within a page)
2. Use cross-references to link between pages (`xref:page-id.adoc[]`)
3. Add proper metadata to each page:
+
----
= Page Title
:page-id: unique-id
----
+
4. For code examples, use proper language specifiers:
+
----
[source,java]
----
// Java code here
----
----

### Adding New Content

To add new content to the documentation:

1. Create a new `.adoc` file in the appropriate directory under `modules/ROOT/pages/`
2. Add a reference to the new page in the navigation file (`modules/ROOT/pages/nav.adoc`)
3. Build the site to verify your changes

### Handling Images

When adding images to the documentation:

1. Place image files in the `modules/ROOT/images/` directory
2. Reference images using the `image::` directive:
+
----
image::image-name.png[Alt text for the image, width=600]
----

## Troubleshooting

### Common Build Issues

1. **Missing dependencies**
   ```
   npm install -g @antora/cli @antora/site-generator-default
   ```

2. **Edit links not working**
   - Make sure `fix-edit-links.sh` is executable: `chmod +x fix-edit-links.sh`
   - Verify the GitHub repository URL and branch in both `antora.yml` and `fix-edit-links.sh`

3. **Incorrect links in navigation**
   - Check that page references in `nav.adoc` use proper xref syntax
   - Verify that page IDs are unique across the documentation

### Getting Help

If you encounter issues not covered in this documentation, check the following resources:

- [Antora Documentation](https://docs.antora.org/)
- [AsciiDoc Syntax Quick Reference](https://docs.asciidoctor.org/asciidoc/latest/syntax-quick-reference/)
- [MicroProfile Community](https://microprofile.io/community/)

## Hosting and Deployment

The MicroProfile Tutorial documentation site is designed to be deployed as static HTML, which can be hosted on various platforms. Here are some common hosting options and deployment methods:

### GitHub Pages

GitHub Pages is a simple and free hosting option for static sites:

1. Build the site: `antora antora-assembler.yml && ./fix-edit-links.sh`
2. Copy the contents of the `build/site` directory to your GitHub Pages branch (typically `gh-pages`)
3. Configure GitHub repository settings to enable GitHub Pages

The `redirect.html` file can be renamed to `index.html` at the repository root to automatically redirect visitors to the latest documentation version.

### Static Web Hosting

Any static web hosting service can host the documentation:

1. Build the site: `antora antora-assembler.yml && ./fix-edit-links.sh`
2. Upload the contents of the `build/site` directory to your web server
3. Configure your web server to serve `index.html` as the default document

### Continuous Integration

To automate the build and deployment process, you can use GitHub Actions or another CI/CD system:

1. Set up a workflow that triggers on pushes to the main branch
2. Configure the workflow to:
   - Install Node.js and required dependencies
   - Run the Antora build
   - Execute the fix-edit-links script
   - Deploy the generated site to your hosting platform

Example GitHub Actions workflow file (`.github/workflows/deploy.yml`):

[source,yaml]
----
name: Deploy Documentation

on:
  push:
    branches: [ main ]

jobs:
  build:
    runs-on: ubuntu-latest
    steps:
      - uses: actions/checkout@v3
      
      - name: Setup Node.js
        uses: actions/setup-node@v3
        with:
          node-version: '16'
          
      - name: Install dependencies
        run: npm install -g @antora/cli @antora/site-generator-default
        
      - name: Build site
        run: |
          antora antora-assembler.yml
          chmod +x ./fix-edit-links.sh
          ./fix-edit-links.sh
          
      - name: Deploy to GitHub Pages
        uses: peaceiris/actions-gh-pages@v3
        with:
          github_token: ${{ secrets.GITHUB_TOKEN }}
          publish_dir: ./build/site
----

### Custom Domain Configuration

If you're hosting the documentation on a custom domain:

1. Update the `site.url` property in `antora-assembler.yml` to match your domain
2. Configure your domain's DNS settings to point to your hosting provider
3. If using GitHub Pages, add a CNAME file to the `build/site` directory

## Future Improvements

Consider these potential improvements to the documentation site:

1. **Multi-version documentation**: Configure Antora to build multiple versions of the documentation from different branches or tags
2. **Search integration**: Add a custom search engine like Algolia DocSearch
3. **Analytics**: Integrate web analytics to track usage patterns
4. **PDF generation**: Enhance the PDF export capabilities with custom styling
5. **Interactive examples**: Add interactive code examples using tools like Asciidoctor-Kroki for diagrams

## Managing Dependencies and Updates

### Node.js Dependencies

The MicroProfile Tutorial documentation relies on Node.js packages, primarily Antora. These dependencies are listed in the `package.json` file. To update or manage these dependencies:

1. **Update all dependencies**:
+
----
npm update
----

2. **Install a specific Antora version**:
+
----
npm install -g @antora/cli@3.1.0 @antora/site-generator-default@3.1.0
----

### Understanding the UI Bundle

The UI bundle is a critical component of an Antora site that controls the overall appearance, layout, and functionality of the documentation. It's defined in `antora-assembler.yml` under the `ui.bundle` section.

#### Current UI Bundle Configuration

The MicroProfile Tutorial uses a customized UI bundle from the `microprofile-documentation-ui` repository:

[source,yaml]
----
ui:
  bundle:
    url: https://github.com/ttelang/microprofile-documentation-ui/releases/download/latest/ui-bundle.zip
    snapshot: true
  supplemental_files: ./supplemental-ui
----

Key properties in this configuration:

* `url`: Specifies the location of the UI bundle ZIP file
* `snapshot: true`: Tells Antora to fetch the bundle every time you build, ignoring any cached version
* `supplemental_files`: Points to a directory containing files that override or extend the UI bundle

#### UI Bundle Components

A standard Antora UI bundle includes:

* **CSS styles**: Controls the visual appearance of the site
* **JavaScript files**: Provides interactive functionality
* **Handlebars templates**: Defines the HTML structure of pages
* **Fonts and images**: Basic visual assets
* **Layouts**: Page structure templates for different content types

#### Customizing the UI Bundle

There are three approaches to customizing the UI:

1. **Using supplemental files** (current approach):
   * Add files to the `supplemental-ui/` directory
   * These files override or extend the UI bundle without modifying it
   * Good for simple customizations like favicons, headers, footers, and CSS tweaks

2. **Creating a custom UI bundle**:
   * Fork the default Antora UI repository
   * Make extensive customizations
   * Build and host your custom bundle
   * Reference your custom bundle URL in `antora-assembler.yml`

3. **Using a community UI bundle**:
   * Several alternative UI bundles are available in the Antora ecosystem
   * Each offers different features, layouts, and styling options

#### Updating the UI Bundle

To update to a newer version of the UI bundle:

1. Check for new releases of the UI bundle at the GitHub repository
2. Update the URL in `antora-assembler.yml`:
+
[source,yaml]
----
ui:
  bundle:
    url: https://github.com/ttelang/microprofile-documentation-ui/releases/download/latest/ui-bundle.zip
    snapshot: true
----

#### Creating a Custom UI Bundle

If you need extensive customization beyond what supplemental files allow:

1. Fork the https://github.com/ttelang/microprofile-documentation-ui repository
2. Make your customizations following the project's README
3. Build the UI bundle using `gulp bundle`
4. Host the resulting ZIP file (e.g., on GitHub Releases)
5. Update the `url` in `antora-assembler.yml` to point to your custom bundle

This approach provides the most flexibility but requires more maintenance.

## Advanced UI Bundle Configuration

The UI bundle configuration in Antora offers several advanced options that can enhance the documentation site's functionality and performance.

### Bundle Cache Control

You can control how Antora handles UI bundle caching:

[source,yaml]
----
ui:
  bundle:
    url: https://github.com/ttelang/microprofile-documentation-ui/releases/download/latest/ui-bundle.zip
    snapshot: true  # Always fetch the latest version
    # snapshot: false  # Use cached version when available
----

Setting `snapshot: false` can improve build performance by using a cached version of the bundle.

### Custom UI Bundle Features

Modern UI bundles for Antora can include advanced features:

1. **Search Integration**: Many UI bundles include built-in search functionality:
+
[source,yaml]
----
ui:
  bundle:
    url: https://example.com/ui-bundle.zip
  supplemental_files: ./supplemental-ui
search:
  engine: lunr  # Or another search engine
  index_latest_only: true
----

2. **Multiple Output Formats**: Some UI bundles support different output formats:
+
[source,yaml]
----
ui:
  bundle:
    url: https://example.com/ui-bundle.zip
output:
  dir: ./build/site
  formats:
    - html
    - pdf
----

3. **SEO Optimizations**: Enhanced metadata for search engines:
+
[source,yaml]
----
site:
  title: MicroProfile Tutorial
  url: https://microprofile.io
  keys:
    seo_description: Comprehensive tutorial for learning Eclipse MicroProfile
    seo_keywords: microprofile, java, cloud-native, microservices
----

### Using a Local UI Bundle

For development or customization, you can use a local UI bundle:

[source,yaml]
----
ui:
  bundle:
    url: ./path/to/local/ui-bundle.zip
    snapshot: true
----

This approach is useful when developing your own UI bundle or testing modifications.

### UI Bundle Development

If you decide to develop your own UI bundle:

1. **Prerequisites**: Node.js and Gulp
2. **Project Structure**:
   - `src/`: Source files (CSS, JavaScript, Handlebars templates)
   - `gulp.d/`: Gulp tasks for building the bundle
   - `preview-src/`: Sample content for testing
3. **Build Process**:
   - Run `gulp bundle` to create the UI bundle
   - Use `gulp preview` to test with sample content

### Performance Optimization Tips

To optimize the performance of your documentation site:

1. **Minification**: Ensure CSS and JavaScript are minified
2. **Image Optimization**: Use optimized images and consider lazy loading
3. **Font Subsetting**: Only include the character sets you need
4. **Resource Caching**: Configure proper caching headers
5. **CDN Integration**: Consider hosting assets on a CDN

### Debugging UI Issues

When troubleshooting UI problems:

1. Use browser developer tools to inspect elements and styles
2. Check the browser console for JavaScript errors
3. Verify that all required resources are loading correctly
4. Test with different browsers to identify browser-specific issues
>>>>>>> eaa28aae
<|MERGE_RESOLUTION|>--- conflicted
+++ resolved
@@ -6,122 +6,6 @@
 
 The MicroProfile Tutorial is a comprehensive guide for learning about Eclipse MicroProfile. This repository contains the documentation built with Antora.
 
-<<<<<<< HEAD
-This repo contains the source files that are used to build the _MicroProfile Tutorial_. The source files are authored in link:https://asciidoc.org/[AsciiDoc]. AsciiDoc is similar to markdown but is particularly suited for user documentation. The source files are processed and integrated into the MicroProfile Tutorial site using link:https://antora.org/[Antora], which is a tool for building documentation sites.
-
-## Tutorial Overview
-
-This comprehensive tutorial guides you through building modern, cloud-native microservices using MicroProfile and Jakarta EE. Each chapter builds upon the previous one, starting from fundamentals and progressing to advanced enterprise patterns.
-
-## Chapter Contents
-
-### link:chapter01/chapter01.adoc[Chapter 1: Introduction to MicroProfile]
-**Foundation & Concepts** +
-Learn the fundamentals of MicroProfile, its architecture philosophy, and relationship with Jakarta EE. Understand why MicroProfile was created and its benefits for microservices development.
-
-*Key Topics:* MicroProfile specifications, implementations, architecture philosophy, benefits, Jakarta EE relationship
-
-### link:chapter02/chapter02-00.adoc[Chapter 2: Getting Started with MicroProfile] 
-**Development Environment & First Service** +
-Set up your development environment and create your first MicroProfile microservice. Learn about build tools, project initialization, and deployment basics.
-
-*Key Topics:* JDK setup, Maven configuration, project structure, RESTful services, testing +
-*Code Examples:* link:code/chapter02/mp-ecomm-store/[Basic E-commerce Store Service]
-
-### link:chapter03/chapter03.adoc[Chapter 3: Jakarta EE 10 Core Profile]
-**Enterprise Foundation** +
-Dive deep into Jakarta EE 10 Core Profile as the foundation for MicroProfile. Master CDI, Jakarta REST, JSON processing, and component lifecycle management.
-
-*Key Topics:* CDI, Jakarta REST, JSON Binding/Processing, dependency injection, HTTP resources +
-*Code Examples:* link:code/chapter03/catalog/[Catalog Service], link:code/chapter03/mp-ecomm-store/[Enhanced E-commerce Store]
-
-### link:chapter04/chapter04.adoc[Chapter 4: MicroProfile OpenAPI]
-**API Documentation & Contracts** +
-Generate comprehensive API documentation using MicroProfile OpenAPI. Learn to create clear API contracts with annotations and explore APIs through Swagger UI.
-
-*Key Topics:* OpenAPI specification, API documentation, Swagger UI, authentication documentation +
-*Code Examples:* link:code/chapter04/catalog/[Documented Catalog Service]
-
-### link:chapter05/chapter05.adoc[Chapter 5: MicroProfile Configuration]
-**External Configuration Management** +
-Master configuration externalization across different environments. Implement custom configuration sources and handle dynamic configuration updates.
-
-*Key Topics:* Configuration injection, multiple environments, custom config sources, dynamic updates +
-*Code Examples:* link:code/chapter05/catalog/[Configurable Catalog], link:code/chapter05/payment/[Payment Service with Config]
-
-### link:chapter06/chapter06.adoc[Chapter 6: MicroProfile Health]
-**Service Health & Monitoring** +
-Implement comprehensive health checks for microservices reliability. Learn liveness, readiness, and startup probes for cloud and Kubernetes deployments.
-
-*Key Topics:* Health check types, liveness/readiness probes, CDI integration +
-*Code Examples:* link:code/chapter06/catalog/[Health-enabled Catalog Service]
-
-### link:chapter07/chapter07.adoc[Chapter 7: MicroProfile Metrics]
-**Performance Monitoring & Observability** +
-Add detailed performance monitoring to your microservices. Create custom metrics and integrate with monitoring solutions for production observability.
-
-*Key Topics:* Metric types, performance monitoring, custom metrics, monitoring integration +
-*Code Examples:* link:code/chapter07/catalog/[Metrics-enabled Catalog Service]
-
-### Chapter 8: MicroProfile Fault Tolerance _(Code Only)_
-**Resilience Patterns** +
-Implement resilience patterns including retry policies, circuit breakers, timeouts, and bulkheads to handle failures gracefully in distributed systems.
-
-*Key Features:* Retry mechanisms, circuit breaker protection, timeout handling, concurrent request limiting +
-*Code Examples:* link:code/chapter08/payment/[Fault-tolerant Payment Service]
-
-### Chapter 9: MicroProfile OpenTelemetry _(Code Only)_
-**Distributed Tracing & Observability** +
-Learn distributed tracing and observability using MicroProfile OpenTelemetry. Implement comprehensive monitoring across microservices to track requests through complex service interactions.
-
-*Key Features:* Distributed tracing, span creation, trace correlation, observability integration +
-*Code Examples:* link:code/chapter09/payment/[Payment Service with OpenTelemetry Tracing]
-
-### Chapter 10: MicroProfile JWT _(Code Only)_
-**Security & Authentication** +
-Implement JWT-based authentication and authorization. Learn role-based access control and secure microservice communication.
-
-*Key Features:* JWT authentication, role-based authorization, secure endpoints +
-*Code Examples:* link:code/chapter10/order/[Secure Order Service], link:code/chapter10/user/[User Service with JWT]
-
-### Chapter 11: Complete E-Commerce Application _(Code Only)_
-**Production-Ready Microservices** +
-Explore a complete, production-ready e-commerce application showcasing all MicroProfile specifications working together in a real-world scenario. Features comprehensive REST Client implementations for service-to-service communication.
-
-*Services:* 
-- link:code/chapter11/catalog/[Catalog Service] - Product management
-- link:code/chapter11/inventory/[Inventory Service] - Stock management with REST Client integration
-- link:code/chapter11/order/[Order Service] - Order processing
-- link:code/chapter11/payment/[Payment Service] - Payment processing with external service calls
-- link:code/chapter11/shipment/[Shipment Service] - Shipping management with order integration
-- link:code/chapter11/shoppingcart/[Shopping Cart Service] - Cart management
-- link:code/chapter11/user/[User Service] - User management
-
-*Features:* Complete microservices architecture, MicroProfile REST Client service communication, comprehensive security, full observability stack
-
-## Learning Path
-
-1. **Foundations** (Chapters 1-3): Core concepts and Jakarta EE fundamentals
-2. **Essential APIs** (Chapters 4-7): Key MicroProfile specifications with hands-on examples
-3. **Advanced Patterns** (Chapters 8-10): Resilience, communication, and security
-4. **Real-World Application** (Chapter 11): Complete production-ready system
-
-## Prerequisites
-
-- Java 17 or later
-- Maven 3.6+
-- Basic understanding of REST APIs and JSON
-- Familiarity with enterprise Java development
-
-## Getting Started
-
-1. Clone this repository
-2. Follow Chapter 2 for environment setup
-3. Work through chapters sequentially
-4. Experiment with the code examples in each chapter
-
-Each chapter builds practical knowledge while the code examples provide hands-on experience with real microservices development scenarios.
-=======
 toc::[]
 
 # Getting Started with MicroProfile Tutorial
@@ -161,8 +45,6 @@
 ```
 ./update-repo-url.sh && antora antora-assembler.yml && ./fix-edit-links.sh
 ```
-
-After building, you can open the `build/site/index.html` file in your web browser to view the site.
 
 ## Running the Site Locally
 
@@ -305,6 +187,7 @@
 ----
 
 Key properties:
+
 - **name**: The component name used in xrefs and URLs
 - **title**: The human-readable title
 - **version**: The component version (appears in URLs and version selector)
@@ -357,6 +240,7 @@
 ----
 
 Navigation entries can be:
+
 - Direct links to pages (with `xref:`)
 - Unlinked category headers (without `xref:`)
 - Nested to create hierarchical structures (using multiple `*` characters)
@@ -499,7 +383,6 @@
 
 - `modules/ROOT/pages/` - Contains the main documentation content in AsciiDoc format
 - `modules/ROOT/assets/images/` - Contains images used in the documentation
-- `modules/ROOT/examples/` - Contains code examples (if applicable)
 
 ### AsciiDoc Best Practices
 
@@ -565,7 +448,6 @@
 
 - [Antora Documentation](https://docs.antora.org/)
 - [AsciiDoc Syntax Quick Reference](https://docs.asciidoctor.org/asciidoc/latest/syntax-quick-reference/)
-- [MicroProfile Community](https://microprofile.io/community/)
 
 ## Hosting and Deployment
 
@@ -744,7 +626,7 @@
 
 If you need extensive customization beyond what supplemental files allow:
 
-1. Fork the https://github.com/ttelang/microprofile-documentation-ui repository
+1. Fork the https://github.com/microprofile/microprofile-tutorial-ui repository
 2. Make your customizations following the project's README
 3. Build the UI bundle using `gulp bundle`
 4. Host the resulting ZIP file (e.g., on GitHub Releases)
@@ -764,7 +646,7 @@
 ----
 ui:
   bundle:
-    url: https://github.com/ttelang/microprofile-documentation-ui/releases/download/latest/ui-bundle.zip
+    url: https://github.com/microprofile/microprofile-documentation-ui/releases/download/latest/ui-bundle.zip
     snapshot: true  # Always fetch the latest version
     # snapshot: false  # Use cached version when available
 ----
@@ -859,4 +741,115 @@
 2. Check the browser console for JavaScript errors
 3. Verify that all required resources are loading correctly
 4. Test with different browsers to identify browser-specific issues
->>>>>>> eaa28aae
+## Tutorial Overview
+
+This comprehensive tutorial guides you through building modern, cloud-native microservices using MicroProfile and Jakarta EE. Each chapter builds upon the previous one, starting from fundamentals and progressing to advanced enterprise patterns.
+
+## Chapter Contents
+
+### link:chapter01/chapter01.adoc[Chapter 1: Introduction to MicroProfile]
+**Foundation & Concepts** +
+Learn the fundamentals of MicroProfile, its architecture philosophy, and relationship with Jakarta EE. Understand why MicroProfile was created and its benefits for microservices development.
+
+*Key Topics:* MicroProfile specifications, implementations, architecture philosophy, benefits, Jakarta EE relationship
+
+### link:chapter02/chapter02-00.adoc[Chapter 2: Getting Started with MicroProfile] 
+**Development Environment & First Service** +
+Set up your development environment and create your first MicroProfile microservice. Learn about build tools, project initialization, and deployment basics.
+
+*Key Topics:* JDK setup, Maven configuration, project structure, RESTful services, testing +
+*Code Examples:* link:code/chapter02/mp-ecomm-store/[Basic E-commerce Store Service]
+
+### link:chapter03/chapter03.adoc[Chapter 3: Jakarta EE 10 Core Profile]
+**Enterprise Foundation** +
+Dive deep into Jakarta EE 10 Core Profile as the foundation for MicroProfile. Master CDI, Jakarta REST, JSON processing, and component lifecycle management.
+
+*Key Topics:* CDI, Jakarta REST, JSON Binding/Processing, dependency injection, HTTP resources +
+*Code Examples:* link:code/chapter03/catalog/[Catalog Service], link:code/chapter03/mp-ecomm-store/[Enhanced E-commerce Store]
+
+### link:chapter04/chapter04.adoc[Chapter 4: MicroProfile OpenAPI]
+**API Documentation & Contracts** +
+Generate comprehensive API documentation using MicroProfile OpenAPI. Learn to create clear API contracts with annotations and explore APIs through Swagger UI.
+
+*Key Topics:* OpenAPI specification, API documentation, Swagger UI, authentication documentation +
+*Code Examples:* link:code/chapter04/catalog/[Documented Catalog Service]
+
+### link:chapter05/chapter05.adoc[Chapter 5: MicroProfile Configuration]
+**External Configuration Management** +
+Master configuration externalization across different environments. Implement custom configuration sources and handle dynamic configuration updates.
+
+*Key Topics:* Configuration injection, multiple environments, custom config sources, dynamic updates +
+*Code Examples:* link:code/chapter05/catalog/[Configurable Catalog], link:code/chapter05/payment/[Payment Service with Config]
+
+### link:chapter06/chapter06.adoc[Chapter 6: MicroProfile Health]
+**Service Health & Monitoring** +
+Implement comprehensive health checks for microservices reliability. Learn liveness, readiness, and startup probes for cloud and Kubernetes deployments.
+
+*Key Topics:* Health check types, liveness/readiness probes, CDI integration +
+*Code Examples:* link:code/chapter06/catalog/[Health-enabled Catalog Service]
+
+### link:chapter07/chapter07.adoc[Chapter 7: MicroProfile Metrics]
+**Performance Monitoring & Observability** +
+Add detailed performance monitoring to your microservices. Create custom metrics and integrate with monitoring solutions for production observability.
+
+*Key Topics:* Metric types, performance monitoring, custom metrics, monitoring integration +
+*Code Examples:* link:code/chapter07/catalog/[Metrics-enabled Catalog Service]
+
+### Chapter 8: MicroProfile Fault Tolerance _(Code Only)_
+**Resilience Patterns** +
+Implement resilience patterns including retry policies, circuit breakers, timeouts, and bulkheads to handle failures gracefully in distributed systems.
+
+*Key Features:* Retry mechanisms, circuit breaker protection, timeout handling, concurrent request limiting +
+*Code Examples:* link:code/chapter08/payment/[Fault-tolerant Payment Service]
+
+### Chapter 9: MicroProfile OpenTelemetry _(Code Only)_
+**Distributed Tracing & Observability** +
+Learn distributed tracing and observability using MicroProfile OpenTelemetry. Implement comprehensive monitoring across microservices to track requests through complex service interactions.
+
+*Key Features:* Distributed tracing, span creation, trace correlation, observability integration +
+*Code Examples:* link:code/chapter09/payment/[Payment Service with OpenTelemetry Tracing]
+
+### Chapter 10: MicroProfile JWT _(Code Only)_
+**Security & Authentication** +
+Implement JWT-based authentication and authorization. Learn role-based access control and secure microservice communication.
+
+*Key Features:* JWT authentication, role-based authorization, secure endpoints +
+*Code Examples:* link:code/chapter10/order/[Secure Order Service], link:code/chapter10/user/[User Service with JWT]
+
+### Chapter 11: Complete E-Commerce Application _(Code Only)_
+**Production-Ready Microservices** +
+Explore a complete, production-ready e-commerce application showcasing all MicroProfile specifications working together in a real-world scenario. Features comprehensive REST Client implementations for service-to-service communication.
+
+*Services:* 
+- link:code/chapter11/catalog/[Catalog Service] - Product management
+- link:code/chapter11/inventory/[Inventory Service] - Stock management with REST Client integration
+- link:code/chapter11/order/[Order Service] - Order processing
+- link:code/chapter11/payment/[Payment Service] - Payment processing with external service calls
+- link:code/chapter11/shipment/[Shipment Service] - Shipping management with order integration
+- link:code/chapter11/shoppingcart/[Shopping Cart Service] - Cart management
+- link:code/chapter11/user/[User Service] - User management
+
+*Features:* Complete microservices architecture, MicroProfile REST Client service communication, comprehensive security, full observability stack
+
+## Learning Path
+
+1. **Foundations** (Chapters 1-3): Core concepts and Jakarta EE fundamentals
+2. **Essential APIs** (Chapters 4-7): Key MicroProfile specifications with hands-on examples
+3. **Advanced Patterns** (Chapters 8-10): Resilience, communication, and security
+4. **Real-World Application** (Chapter 11): Complete production-ready system
+
+## Prerequisites
+
+- Java 17 or later
+- Maven 3.6+
+- Basic understanding of REST APIs and JSON
+- Familiarity with enterprise Java development
+
+## Getting Started
+
+1. Clone this repository
+2. Follow Chapter 2 for environment setup
+3. Work through chapters sequentially
+4. Experiment with the code examples in each chapter
+
+Each chapter builds practical knowledge while the code examples provide hands-on experience with real microservices development scenarios.