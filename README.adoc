--- conflicted
+++ resolved
@@ -163,11 +163,7 @@
 ----
 ui:
   bundle:
-<<<<<<< HEAD
     url: https://github.com/microprofile/microprofile-tutorial-ui/releases/download/latest/ui-bundle.zip
-=======
-    url: https://github.com/ttelang/microprofile-documentation-ui/releases/download/latest/ui-bundle.zip
->>>>>>> d2824f13
     snapshot: true
   supplemental_files: ./supplemental-ui
 ----
@@ -181,11 +177,7 @@
 name: microprofile-tutorial
 title: MicroProfile Tutorial
 version: 6.1
-<<<<<<< HEAD
 edit_url: https://github.com/microprofile/microprofile-tutorial/tree/main/modules/ROOT/pages/{path}
-=======
-edit_url: https://github.com/ttelang/microprofile-tutorial/edit/patch-15/modules/ROOT/pages/{path}
->>>>>>> d2824f13
 asciidoc:
   attributes:
     source-language: asciidoc@
@@ -299,11 +291,7 @@
 
 The script performs a simple text replacement in the generated HTML files, replacing local file paths with proper GitHub repository URLs. This ensures that the "Edit this Page" links work correctly for users viewing the documentation.
 
-<<<<<<< HEAD
 If you update the repository URL or branch name, make sure to update the replacement URL in the `fix-edit-links.sh` script accordingly. The current implementation assumes the GitHub repository URL is `https://github.com/microprofile/microprofile-tutorial` and the branch is `main`.
-=======
-If you update the repository URL or branch name, make sure to update the replacement URL in the `fix-edit-links.sh` script accordingly. The current implementation assumes the GitHub repository URL is `https://github.com/ttelang/microprofile-tutorial` and the branch is `patch-15`.
->>>>>>> d2824f13
 
 ## Automating Repository URL Configuration
 
@@ -581,11 +569,7 @@
 ----
 ui:
   bundle:
-<<<<<<< HEAD
     url: https://github.com/microprofile/microprofile-tutorial-ui/releases/tag/latest/ui-bundle.zip
-=======
-    url: https://github.com/ttelang/microprofile-documentation-ui/releases/download/latest/ui-bundle.zip
->>>>>>> d2824f13
     snapshot: true
   supplemental_files: ./supplemental-ui
 ----
@@ -636,11 +620,7 @@
 ----
 ui:
   bundle:
-<<<<<<< HEAD
     url: https://github.com/microprofile/microprofile-tutorial-ui/releases/tag/latest/ui-bundle.zip
-=======
-    url: https://github.com/ttelang/microprofile-documentation-ui/releases/download/latest/ui-bundle.zip
->>>>>>> d2824f13
     snapshot: true
 ----
 
@@ -648,11 +628,7 @@
 
 If you need extensive customization beyond what supplemental files allow:
 
-<<<<<<< HEAD
 1. Fork the https://github.com/microprofile/microprofile-tutorial-ui repository
-=======
-1. Fork the https://github.com/ttelang/microprofile-documentation-ui repository
->>>>>>> d2824f13
 2. Make your customizations following the project's README
 3. Build the UI bundle using `gulp bundle`
 4. Host the resulting ZIP file (e.g., on GitHub Releases)
@@ -672,11 +648,7 @@
 ----
 ui:
   bundle:
-<<<<<<< HEAD
     url: https://github.com/microprofile/microprofile-tutorial-ui/releases/download/latest/ui-bundle.zip
-=======
-    url: https://github.com/ttelang/microprofile-documentation-ui/releases/download/latest/ui-bundle.zip
->>>>>>> d2824f13
     snapshot: true  # Always fetch the latest version
     # snapshot: false  # Use cached version when available
 ----
@@ -693,11 +665,7 @@
 ----
 ui:
   bundle:
-<<<<<<< HEAD
     url: https://github.com/microprofile/microprofile-tutorial-ui/releases/download/latest/ui-bundle.zip
-=======
-    url: https://example.com/ui-bundle.zip
->>>>>>> d2824f13
   supplemental_files: ./supplemental-ui
 search:
   engine: lunr  # Or another search engine
@@ -710,11 +678,7 @@
 ----
 ui:
   bundle:
-<<<<<<< HEAD
     url: https://github.com/microprofile/microprofile-tutorial-ui/releases/download/latest/ui-bundle.zip
-=======
-    url: https://example.com/ui-bundle.zip
->>>>>>> d2824f13
 output:
   dir: ./build/site
   formats:
@@ -745,11 +709,9 @@
     url: ./path/to/local/ui-bundle.zip
     snapshot: true
 ----
-<<<<<<< HEAD
+
 Replease _./path/to/local/ui-bundle.zip_ with actual path to your local UI bundle under development.
-=======
-
->>>>>>> d2824f13
+
 This approach is useful when developing your own UI bundle or testing modifications.
 
 ### UI Bundle Development
@@ -782,4 +744,4 @@
 1. Use browser developer tools to inspect elements and styles
 2. Check the browser console for JavaScript errors
 3. Verify that all required resources are loading correctly
-4. Test with different browsers to identify browser-specific issues+4. Test with different browsers to identify browser-specific issues
