--- conflicted
+++ resolved
@@ -38,19 +38,6 @@
         // Cleanup is handled by MockitoExtension
     }
 
-<<<<<<< HEAD
-    // @Test
-    // void testGetProducts() {
-    //     Response response = productResource.getAllProducts();
-        
-    //     assertNotNull(response);
-    //     assertEquals(Response.Status.OK.getStatusCode(), response.getStatus());
-        
-    //     List<Product> products = (List<Product>) response.getEntity();
-    //     assertNotNull(products);
-    //     assertEquals(2, products.size());
-    // } 
-=======
     @Test
     void testGetProducts() {
         // Prepare test data
@@ -86,5 +73,4 @@
         assertNotNull(products);
         assertEquals(2, products.size());
     } 
->>>>>>> ab9467ad
 }