package io.microprofile.tutorial.store.product.service;

import java.util.List;
import java.util.logging.Logger;

import io.microprofile.tutorial.store.product.entity.Product;
import io.microprofile.tutorial.store.product.repository.ProductRepository;
<<<<<<< HEAD
import jakarta.enterprise.context.ApplicationScoped;
=======
import jakarta.enterprise.context.RequestScoped;
>>>>>>> ab9467ad
import jakarta.inject.Inject;
import jakarta.transaction.Transactional;

<<<<<<< HEAD
@ApplicationScoped
@Transactional
=======
@RequestScoped
>>>>>>> ab9467ad
public class ProductService {
    
    private static final Logger LOGGER = Logger.getLogger(ProductService.class.getName());

    @Inject
    private ProductRepository repository;

    public List<Product> findAllProducts() {
        LOGGER.fine("Service: Finding all products");
        return repository.findAllProducts();
    }
<<<<<<< HEAD

    public Product findProductById(Long id) {
        return repository.findProductById(id);
    }
    public Product createProduct(Product product) {
        repository.createProduct(product);
        return product;
    }
    public Product updateProduct(Product product) {
        return repository.updateProduct(product);
    }
    public void deleteProduct(Product product) {
        repository.deleteProduct(product);
=======
    
    public Product findProductById(Long id) {
        LOGGER.fine("Service: Finding product with ID: " + id);
        return repository.findProductById(id);
    }
    
    public void createProduct(Product product) {
        LOGGER.fine("Service: Creating new product: " + product);
        repository.createProduct(product);
    }
    
    public Product updateProduct(Long id, Product updatedProduct) {
        LOGGER.fine("Service: Updating product with ID: " + id);
        Product existingProduct = repository.findProductById(id);
        if (existingProduct != null) {
            existingProduct.setName(updatedProduct.getName());
            existingProduct.setDescription(updatedProduct.getDescription());
            existingProduct.setPrice(updatedProduct.getPrice());
            return repository.updateProduct(existingProduct);
        }
        return null;
    }
    
    public boolean deleteProduct(Long id) {
        LOGGER.fine("Service: Deleting product with ID: " + id);
        Product product = repository.findProductById(id);
        if (product != null) {
            repository.deleteProduct(product);
            return true;
        }
        return false;
>>>>>>> ab9467ad
    }
}<|MERGE_RESOLUTION|>--- conflicted
+++ resolved
@@ -5,20 +5,11 @@
 
 import io.microprofile.tutorial.store.product.entity.Product;
 import io.microprofile.tutorial.store.product.repository.ProductRepository;
-<<<<<<< HEAD
-import jakarta.enterprise.context.ApplicationScoped;
-=======
 import jakarta.enterprise.context.RequestScoped;
->>>>>>> ab9467ad
 import jakarta.inject.Inject;
 import jakarta.transaction.Transactional;
 
-<<<<<<< HEAD
-@ApplicationScoped
-@Transactional
-=======
 @RequestScoped
->>>>>>> ab9467ad
 public class ProductService {
     
     private static final Logger LOGGER = Logger.getLogger(ProductService.class.getName());
@@ -30,21 +21,6 @@
         LOGGER.fine("Service: Finding all products");
         return repository.findAllProducts();
     }
-<<<<<<< HEAD
-
-    public Product findProductById(Long id) {
-        return repository.findProductById(id);
-    }
-    public Product createProduct(Product product) {
-        repository.createProduct(product);
-        return product;
-    }
-    public Product updateProduct(Product product) {
-        return repository.updateProduct(product);
-    }
-    public void deleteProduct(Product product) {
-        repository.deleteProduct(product);
-=======
     
     public Product findProductById(Long id) {
         LOGGER.fine("Service: Finding product with ID: " + id);
@@ -76,6 +52,5 @@
             return true;
         }
         return false;
->>>>>>> ab9467ad
     }
 }