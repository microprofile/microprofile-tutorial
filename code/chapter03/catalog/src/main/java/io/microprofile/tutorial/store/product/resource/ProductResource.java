--- conflicted
+++ resolved
@@ -23,11 +23,7 @@
     @GET
     @Produces(MediaType.APPLICATION_JSON)
     public Response getAllProducts() {
-<<<<<<< HEAD
         LOGGER.info("Fetching all products");
-=======
-        LOGGER.info("REST: Fetching all products");
->>>>>>> ab9467ad
         List<Product> products = productService.findAllProducts();
         return Response.ok(products).build();
     }
@@ -36,11 +32,7 @@
     @Path("/{id}")
     @Produces(MediaType.APPLICATION_JSON)
     public Response getProductById(@PathParam("id") Long id) {
-<<<<<<< HEAD
-        LOGGER.info("Fetching product with id: " + id);
-=======
         LOGGER.info("REST: Fetching product with id: " + id);
->>>>>>> ab9467ad
         Product product = productService.findProductById(id);
         if (product != null) {
             return Response.ok(product).build();
@@ -53,16 +45,10 @@
     @Consumes(MediaType.APPLICATION_JSON)
     @Produces(MediaType.APPLICATION_JSON)
     public Response createProduct(Product product) {
-<<<<<<< HEAD
-        LOGGER.info("Creating product: " + product);
-        Product createdProduct = productService.createProduct(product);
-        return Response.status(Response.Status.CREATED).entity(createdProduct).build();
-=======
         LOGGER.info("REST: Creating product: " + product);
         productService.createProduct(product);
         return Response.status(Response.Status.CREATED)
             .entity(product).build();
->>>>>>> ab9467ad
     }
 
     @PUT
@@ -70,20 +56,10 @@
     @Consumes(MediaType.APPLICATION_JSON)
     @Produces(MediaType.APPLICATION_JSON)
     public Response updateProduct(@PathParam("id") Long id, Product updatedProduct) {
-<<<<<<< HEAD
-        LOGGER.info("Updating product with id: " + id);
-        updatedProduct.setId(id); // Ensure the ID is set
-        Product product = productService.updateProduct(updatedProduct);
-        if (product != null) {
-            return Response.ok(product).build();
-        } else {
-            return Response.status(Response.Status.NOT_FOUND).build();
-=======
         LOGGER.info("REST: Updating product with id: " + id);
         Product updated = productService.updateProduct(id, updatedProduct);
         if (updated != null) {
             return Response.ok(updated).build();
->>>>>>> ab9467ad
         }
     }
 
@@ -91,15 +67,8 @@
     @Path("/{id}")
     @Produces(MediaType.APPLICATION_JSON)
     public Response deleteProduct(@PathParam("id") Long id) {
-<<<<<<< HEAD
-        LOGGER.info("Deleting product with id: " + id);
-        Product product = productService.findProductById(id);
-        if (product != null) {
-            productService.deleteProduct(product);
-=======
         LOGGER.info("REST: Deleting product with id: " + id);
         if (productService.deleteProduct(id)) {
->>>>>>> ab9467ad
             return Response.noContent().build();
         } else {
             return Response.status(Response.Status.NOT_FOUND).build();
