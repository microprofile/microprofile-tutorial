= Payment Service
:toc: macro
:toclevels: 3
:icons: font
:source-highlighter: highlight.js
:experimental:

toc::[]

This microservice is part of the Jakarta EE 10 and MicroProfile 6.1-based e-commerce application. It handles payment processing and transaction management.

== Features

* Payment transaction processing
* Dynamic configuration management via MicroProfile Config
* RESTful API endpoints with JSON support
* Custom ConfigSource implementation
* OpenAPI documentation
* **MicroProfile Fault Tolerance with Retry Policies**
* **Circuit Breaker protection for external services**
* **Fallback mechanisms for service resilience**
* **Bulkhead pattern for concurrency control**
* **Timeout protection for long-running operations**

== MicroProfile Fault Tolerance Implementation

The Payment Service implements comprehensive fault tolerance patterns using MicroProfile Fault Tolerance annotations:

=== Retry Policies

The service implements different retry strategies based on operation criticality:

==== Payment Authorization Retry (@Retry)
* **Max Retries**: 3 attempts
* **Delay**: 1000ms with 500ms jitter
* **Max Duration**: 10 seconds
* **Retry On**: RuntimeException, WebApplicationException
* **Use Case**: Standard payment authorization with exponential backoff

[source,java]
----
@Retry(
    maxRetries = 3,
    delay = 2000,
    maxDuration = 10000
    jitter = 500,
    retryOn = {RuntimeException.class, WebApplicationException.class}
)
----

=== Circuit Breaker Protection

Payment capture operations use circuit breaker pattern:

[source,java]
----
@CircuitBreaker(
    failureRatio = 0.5,
    requestVolumeThreshold = 4,
    delay = 5000
)
----

* **Failure Ratio**: 50% failure rate triggers circuit opening
* **Request Volume**: Minimum 4 requests for evaluation
* **Recovery Delay**: 5 seconds before attempting recovery

=== Timeout Protection

Operations with potential long delays are protected with timeouts:

[source,java]
----
@Timeout(value = 3000)
----

=== Bulkhead Pattern

The bulkhead pattern limits concurrent requests to prevent system overload:

[source,java]
----
@Bulkhead(value = 5)
----

* **Concurrent Requests**: Limited to 5 concurrent requests
* **Excess Requests**: Rejected immediately instead of queuing
* **Use Case**: Protect service from traffic spikes and cascading failures

=== Fallback Mechanisms

All critical operations have fallback methods that provide graceful degradation:

* **Payment Authorization Fallback**: Returns service unavailable with retry instructions

== Endpoints

=== GET /payment/api/payment-config
* Returns all current payment configuration values
* Example: `GET http://localhost:9080/payment/api/payment-config`
* Response: `{"gateway.endpoint":"https://api.paymentgateway.com"}`

=== POST /payment/api/payment-config
* Updates a payment configuration value
* Example: `POST http://localhost:9080/payment/api/payment-config`
* Request body: `{"key": "payment.gateway.endpoint", "value": "https://new-api.paymentgateway.com"}`
* Response: `{"key":"payment.gateway.endpoint","value":"https://new-api.paymentgateway.com","message":"Configuration updated successfully"}`

=== POST /payment/api/authorize
* Processes a payment authorization with retry policy
* **Retry Configuration**: 3 attempts, 1s delay, 500ms jitter
* **Fallback**: Service unavailable response
* Example: `POST http://localhost:9080/payment/api/authorize`
* Request body: `{"cardNumber":"4111111111111111", "cardHolderName":"Test User", "expiryDate":"12/25", "securityCode":"123", "amount":100.00}`
* Response: `{"status":"success", "message":"Payment authorized successfully", "transactionId":"TXN1234567890", "amount":100.00}`
* Fallback Response: `{"status":"failed", "message":"Payment gateway unavailable. Please try again later.", "fallback":true}`

=== POST /payment/api/payment-config/process-example
* Example endpoint demonstrating payment processing with configuration
* Example: `POST http://localhost:9080/payment/api/payment-config/process-example`
* Request body: `{"cardNumber":"4111111111111111", "cardHolderName":"Test User", "expiryDate":"12/25", "securityCode":"123", "amount":100.00}`
* Response: `{"amount":100.00,"message":"Payment processed successfully","status":"success","configUsed":{"gatewayEndpoint":"https://new-api.paymentgateway.com"}}`

== Building and Running the Service

=== Prerequisites

* JDK 17 or higher
* Maven 3.6.0 or higher

=== Local Development

[source,bash]
----
# Build the application
mvn clean package

# Run the application with Liberty
mvn liberty:run
----

The server will start on port 9080 (HTTP) and 9081 (HTTPS).

=== Docker

[source,bash]
----
# Build and run with Docker
./run-docker.sh
----

== Project Structure

* `src/main/java/io/microprofile/tutorial/PaymentRestApplication.java` - Jakarta Restful web service application class
* `src/main/java/io/microprofile/tutorial/store/payment/config/` - Configuration classes
* `src/main/java/io/microprofile/tutorial/store/payment/resource/` - REST resource endpoints
* `src/main/java/io/microprofile/tutorial/store/payment/service/` - Business logic services
* `src/main/java/io/microprofile/tutorial/store/payment/entity/` - Data models
* `src/main/resources/META-INF/services/` - Service provider configuration
* `src/main/liberty/config/` - Liberty server configuration

== Custom ConfigSource

The Payment Service implements a custom MicroProfile ConfigSource named `PaymentServiceConfigSource` that provides payment-specific configuration with high priority (ordinal: 600).

=== Available Configuration Properties

[cols="1,2,2", options="header"]
|===
|Property
|Description
|Default Value

|payment.gateway.endpoint
|Payment gateway endpoint URL
|https://api.paymentgateway.com
|===

=== Testing ConfigSource Endpoints

You can test the ConfigSource endpoints using curl or any REST client:

[source,bash]
----
# Get current configuration
curl -s http://localhost:9080/payment/api/payment-config | json_pp

# Update configuration property
curl -s -X POST -H "Content-Type: application/json" \
  -d '{"key":"payment.gateway.endpoint", "value":"https://new-api.paymentgateway.com"}' \
  http://localhost:9080/payment/api/payment-config | json_pp

# Test payment processing with the configuration
curl -s -X POST -H "Content-Type: application/json" \
  -d '{"cardNumber":"4111111111111111", "cardHolderName":"Test User", "expiryDate":"12/25", "securityCode":"123", "amount":100.00}' \
  http://localhost:9080/payment/api/payment-config/process-example | json_pp

# Test basic payment authorization
curl -s -X POST -H "Content-Type: application/json" \
  http://localhost:9080/payment/api/authorize | json_pp
----

=== Implementation Details

The custom ConfigSource is implemented in the following classes:

* `PaymentServiceConfigSource.java` - Implements the MicroProfile ConfigSource interface
* `PaymentConfig.java` - Utility class for accessing configuration properties

Example usage in application code:

[source,java]
----
// Inject standard MicroProfile Config
@Inject
@ConfigProperty(name="payment.gateway.endpoint")
private String endpoint;

// Or use the utility class
String gatewayUrl = PaymentConfig.getConfigProperty("payment.gateway.endpoint");
----

The custom ConfigSource provides a higher priority (ordinal: 600) than system properties and environment variables, allowing for service-specific defaults while still enabling override via standard mechanisms.

=== MicroProfile Config Sources

MicroProfile Config uses a prioritized set of configuration sources. The payment service uses the following configuration sources in order of priority (highest to lowest):

1. Custom ConfigSource (`PaymentServiceConfigSource`) - Ordinal: 600
2. System properties - Ordinal: 400
3. Environment variables - Ordinal: 300
4. microprofile-config.properties file - Ordinal: 100

==== Updating Configuration Values

You can update configuration properties through different methods:

===== 1. Using the REST API (runtime)

This uses the custom ConfigSource and persists only for the current server session:

[source,bash]
----
curl -X POST -H "Content-Type: application/json" \
  -d '{"key":"payment.gateway.endpoint", "value":"https://test-api.paymentgateway.com"}' \
  http://localhost:9080/payment/api/payment-config
----

===== 2. Using System Properties (startup)

[source,bash]
----
# Linux/macOS
mvn liberty:run -Dpayment.gateway.endpoint=https://sys-api.paymentgateway.com

# Windows
mvn liberty:run "-Dpayment.gateway.endpoint=https://sys-api.paymentgateway.com"
----

===== 3. Using Environment Variables (startup)

Environment variable names must follow the MicroProfile Config convention (uppercase with underscores):

[source,bash]
----
# Linux/macOS
export PAYMENT_GATEWAY_ENDPOINT=https://env-api.paymentgateway.com
mvn liberty:run

# Windows PowerShell
$env:PAYMENT_GATEWAY_ENDPOINT="https://env-api.paymentgateway.com"
mvn liberty:run

# Windows CMD
set PAYMENT_GATEWAY_ENDPOINT=https://env-api.paymentgateway.com
mvn liberty:run
----

===== 4. Using microprofile-config.properties File

Edit the file at `src/main/resources/META-INF/microprofile-config.properties`:

[source,properties]
----
# Update the endpoint
payment.gateway.endpoint=https://config-api.paymentgateway.com
----

Then rebuild and restart the application:

[source,bash]
----
mvn clean package liberty:run
----

==== Testing Configuration Changes

After changing a configuration property, you can verify it was updated by calling:

[source,bash]
----
curl http://localhost:9080/payment/api/payment-config
----

== Documentation

=== OpenAPI

The payment service automatically generates OpenAPI documentation using MicroProfile OpenAPI annotations.

* OpenAPI UI: `http://localhost:9080/payment/api/openapi-ui/`
* OpenAPI JSON: `http://localhost:9080/payment/api/openapi`

=== MicroProfile Config Specification

For more information about MicroProfile Config, refer to the official documentation:

* https://download.eclipse.org/microprofile/microprofile-config-3.1/microprofile-config-spec-3.1.html

=== Related Resources

* MicroProfile: https://microprofile.io/
* Jakarta EE: https://jakarta.ee/
* Open Liberty: https://openliberty.io/

== Troubleshooting

=== Common Issues

==== Port Conflicts

If you encounter a port conflict when starting the server, you can change the ports in the `pom.xml` file:

[source,xml]
----
<liberty.var.default.http.port>9080</liberty.var.default.http.port>
<liberty.var.default.https.port>9081</liberty.var.default.https.port>
----

==== ConfigSource Not Loading

If the custom ConfigSource is not loading, check the following:

1. Verify the service provider configuration file exists at:
   `src/main/resources/META-INF/services/org.eclipse.microprofile.config.spi.ConfigSource`

2. Ensure it contains the correct fully qualified class name:
   `io.microprofile.tutorial.store.payment.config.PaymentServiceConfigSource`

==== Deployment Errors

For CWWKZ0004E deployment errors, check the server logs at:
`target/liberty/wlp/usr/servers/mpServer/logs/messages.log`

== Testing Fault Tolerance Features

=== Automated Test Scripts

The Payment Service includes several test scripts to demonstrate and validate fault tolerance features:

==== test-payment-basic.sh

Basic functionality test to verify core payment operations:

* Configuration retrieval
* Simple payment processing
* Error handling

[source,bash]
----
# Test basic payment operations
chmod +x test-payment-basic.sh
./test-payment-basic.sh
----

==== test-payment-retry.sh
Tests various retry scenarios with different triggers:

* Normal payment processing (successful)
* Failed payment with retry (card ending in "0000")
* Verification with random failures
* Invalid input handling

[source,bash]
----
# Test retry scenarios
chmod +x test-payment-retry.sh
./test-payment-retry.sh
----

==== test-payment-concurrent-load.sh

Tests the service under concurrent load:

* Multiple simultaneous requests
* Observing thread handling
* Response time analysis

[source,bash]
----
# Test service under concurrent load
chmod +x test-payment-concurrent-load.sh
./test-payment-concurrent-load.sh
----

==== test-payment-async.sh

Analyzes asynchronous processing behavior:

* Response time measurement
* Thread utilization
* Future completion patterns

[source,bash]
----
# Analyze asynchronous processing
chmod +x test-payment-async.sh
./test-payment-async.sh
----

==== test-payment-bulkhead.sh
Demonstrates the bulkhead pattern by sending concurrent requests:

* Concurrent request handling
* Bulkhead limit verification (5 requests)
* Rejection of excess requests
* Service recovery after load reduction

[source,bash]
----
# Test bulkhead functionality with concurrent requests
chmod +x test-payment-bulkhead.sh
./test-payment-bulkhead.sh
----

==== test-payment-async-analysis.sh

Analyzes asynchronous processing behavior:

* Response time measurement
* Thread utilization
* Future completion patterns

[source,bash]
----
# Analyze asynchronous processing
chmod +x test-payment-async-analysis.sh
./test-payment-async-analysis.sh
----

=== Running the Tests

To run any of these test scripts:

[source,bash]
----
# Make the script executable
chmod +x test-payment-bulkhead.sh

# Run the script
./test-payment-bulkhead.sh
----

You can also run all test scripts in sequence:

[source,bash]
----
# Run all test scripts
for script in test-payment-*.sh; do
  echo "Running $script..."
  chmod +x $script
  ./$script
  echo "----------------------------------------"
  sleep 2
done
----

== Configuration Properties

=== Fault Tolerance Configuration

The following properties can be configured via MicroProfile Config:

[cols="1,2,2", options="header"]
|===
|Property
|Description
|Default Value

|payment.gateway.endpoint
|Payment gateway endpoint URL
|https://api.paymentgateway.com

|payment.retry.maxRetries
|Maximum retry attempts for payment operations
|3

|payment.retry.delay
|Delay between retry attempts (milliseconds)
|1000

|payment.circuitbreaker.failureRatio
|Circuit breaker failure ratio threshold
|0.5

|payment.circuitbreaker.requestVolumeThreshold
|Minimum requests for circuit breaker evaluation
|4

|payment.timeout.duration
|Timeout duration for payment operations (milliseconds)
|3000

|payment.bulkhead.value
|Maximum concurrent requests for bulkhead
|5
|===

== Fault Tolerance Implementation Details

=== Server Configuration

The MicroProfile Fault Tolerance feature is enabled in the Liberty server configuration:

[source,xml]
----
<feature>mpFaultTolerance</feature>
----

=== Code Implementation

==== PaymentService Class

The PaymentService class is annotated with `@ApplicationScoped` to ensure proper fault tolerance behavior:

[source,java]
----
@ApplicationScoped
public class PaymentService {
    // ...
}
----

==== Authorization Method

[source,java]
----
@Retry(
    maxRetries = 3,
    delay = 1000,
    jitter = 500,
    maxDuration = 10000,
    retryOn = {RuntimeException.class, WebApplicationException.class}
)
@Fallback(fallbackMethod = "fallbackPaymentAuthorization")
public PaymentResponse processPayment(PaymentRequest request) {
    // Payment processing logic
}

public PaymentResponse fallbackPaymentAuthorization(PaymentRequest request) {
    // Fallback logic for payment authorization
    return new PaymentResponse("failed", "Payment gateway unavailable. Please try again later.", true);
}
----

=== Key Implementation Benefits

==== 1. Resilience
- Service continues operating despite external service failures
- Automatic recovery from transient failures
- Protection against cascading failures

==== 2. User Experience
- Reduced timeout errors through retry mechanisms
- Graceful degradation with meaningful error messages
- Improved service availability

==== 3. Operational Excellence
- Configurable fault tolerance parameters
- Comprehensive logging and monitoring
- Clear separation of concerns between business logic and resilience

==== 4. Enterprise Readiness
- Production-ready fault tolerance patterns
- Compliance with microservices best practices
- Integration with MicroProfile ecosystem

== MicroProfile Fault Tolerance Patterns

=== Retry Pattern

The retry pattern allows the service to automatically retry failed operations:

* **@Retry**: Automatically retries failed operations
* **Parameters**: maxRetries, delay, jitter, maxDuration, retryOn, abortOn
* **Use Case**: Transient failures in external service calls

=== Circuit Breaker Pattern

The circuit breaker pattern prevents cascading failures:

* **@CircuitBreaker**: Tracks failure rates and opens circuit when threshold is reached
* **Parameters**: failureRatio, requestVolumeThreshold, delay
* **States**: Closed (normal), Open (failing), Half-Open (testing recovery)
* **Use Case**: Protect against downstream service failures

=== Timeout Pattern

The timeout pattern prevents operations from hanging indefinitely:

* **@Timeout**: Sets maximum duration for operations
* **Parameters**: value, unit
* **Use Case**: Prevent indefinite waiting for slow external services

=== Bulkhead Pattern

The bulkhead pattern limits concurrent requests:

* **@Bulkhead**: Sets maximum concurrent executions
* **Parameters**: value, waitingTaskQueue (for async)
* **Use Case**: Prevent system overload during traffic spikes

=== Fallback Pattern

The fallback pattern provides alternatives when operations fail:

* **@Fallback**: Specifies alternative method when operation fails
* **Parameters**: fallbackMethod, applyOn, skipOn
* **Use Case**: Graceful degradation for failed operations

== Fault Tolerance Best Practices

=== Configuring Retry Policies

When configuring retry policies, consider these best practices:

* **Operation Criticality**: Use more aggressive retry policies for critical operations
* **Retry Delay**: Implement exponential backoff for external service calls
* **Jitter**: Add random jitter to prevent thundering herd problems
* **Max Duration**: Set an overall timeout to prevent excessive retries
* **Abort Conditions**: Define specific exceptions that should abort retry attempts

=== Circuit Breaker Configuration

For effective circuit breaker implementation:

* **Failure Ratio**: Set appropriate threshold based on expected error rates (typically 0.3-0.5)
* **Request Volume**: Set minimum request count to prevent premature circuit opening
* **Recovery Delay**: Allow sufficient time for downstream services to recover
* **Monitoring**: Track circuit state transitions for operational visibility

=== Bulkhead Strategies

Choose the appropriate bulkhead strategy:

* **Synchronous Bulkhead**: Limits concurrent executions for thread-constrained systems
* **Asynchronous Bulkhead**: Provides a waiting queue for manageable load spikes
* **Isolation Levels**: Consider using separate bulkheads for different types of operations

=== Fallback Implementation

Implement effective fallback mechanisms:

* **Graceful Degradation**: Return partial results when possible
* **Meaningful Responses**: Provide clear error messages to clients
* **Operation Queuing**: Queue failed operations for later processing
* **Fallback Chain**: Implement multiple fallback levels for critical operations

=== Combining Fault Tolerance Annotations

When combining multiple fault tolerance annotations:

* **Execution Order**: Understand the execution order (Fallback → Retry → CircuitBreaker → Timeout → Bulkhead)
* **Compatibility**: Ensure annotations work together as expected
* **Resource Impact**: Consider the resource impact of combined annotations
* **Testing**: Test all combinations of annotation behaviors

== Troubleshooting Fault Tolerance Issues

=== Common Fault Tolerance Issues

==== 1. Ineffective Retry Policies

**Symptoms**:
* Operations fail without retrying
* Excessive retries causing performance issues

**Solutions**:
* Verify exceptions match retryOn parameter
* Check that delay and jitter are appropriate
* Ensure maxDuration allows sufficient time for retries

==== 2. Circuit Breaker Problems

**Symptoms**:
* Circuit opens too frequently
* Circuit never opens despite failures
* Circuit remains open indefinitely

**Solutions**:
* Adjust failureRatio based on expected error rates
* Increase requestVolumeThreshold if premature opening occurs
* Verify that delay allows sufficient recovery time
* Ensure exceptions are properly handled

==== 3. Timeout Issues

**Symptoms**:
* Operations timeout too quickly
* Timeouts not triggering as expected

**Solutions**:
* Adjust timeout duration based on operation complexity
* Ensure timeout is shorter than upstream timeouts
* Verify that timeout unit is properly specified

==== 4. Bulkhead Restrictions

**Symptoms**:
* Too many rejections during normal load
* Service overloaded despite bulkhead

**Solutions**:
* Adjust bulkhead value based on resource capacity
* Consider using asynchronous bulkheads with waiting queue
* Implement client-side load balancing for better distribution

==== 5. Fallback Failures

**Symptoms**:
* Fallbacks not triggering despite failures
* Fallbacks throwing unexpected exceptions

**Solutions**:
* Verify fallback method signature matches original method
* Ensure fallback method handles exceptions properly
* Check that fallback logic is fully tested

=== Diagnosing with Metrics

MicroProfile Metrics provides valuable insight into fault tolerance behavior:

[source,bash]
----
# Total number of retry attempts
curl https://localhost:9080/metrics?name=ft_retry_retries_total

# Bulkhead calls total
curl http://localhost:9080/metrics?name=ft_bulkhead_calls_total

# Timeout execution duration
curl http://localhost:9080/payment/metrics/application?name=ft_timeout_executionDuration_nanoseconds
----

=== Server Log Analysis

Liberty server logs provide detailed information about fault tolerance operations:

[source,bash]
----
tail -f target/liberty/wlp/usr/servers/mpServer/logs/messages.log | grep -E "Retry|CircuitBreaker|Timeout|Bulkhead|Fallback"
----

Look for messages indicating:
* Retry attempts and success/failure
* Circuit breaker state transitions
* Timeout exceptions
* Bulkhead rejections
* Fallback method invocations

== Resources and References

=== MicroProfile Fault Tolerance Specification

For detailed information about MicroProfile Fault Tolerance, refer to:

* https://download.eclipse.org/microprofile/microprofile-fault-tolerance-4.0/microprofile-fault-tolerance-spec-4.0.html

=== API Documentation

* https://download.eclipse.org/microprofile/microprofile-fault-tolerance-4.0/apidocs/

=== Fault Tolerance Guides

* https://openliberty.io/guides/microprofile-fallback.html
* https://openliberty.io/guides/retry-timeout.html
* https://openliberty.io/guides/circuit-breaker.html
* https://openliberty.io/guides/bulkhead.html

=== Best Practices Resources

* https://microprofile.io/
* https://www.ibm.com/docs/en/was-liberty/base?topic=liberty-microprofile-fault-tolerance

== MicroProfile Telemetry Implementation

The Payment Service implements distributed tracing using MicroProfile Telemetry 1.1, which is based on OpenTelemetry standards. This enables end-to-end visibility of payment transactions across microservices and external dependencies.

=== Telemetry Configuration

The service is configured to send telemetry data to Jaeger, enabling comprehensive transaction monitoring:

==== Application Configuration (microprofile-config.properties)

[source,properties]
----
# MicroProfile Telemetry Configuration
otel.service.name=payment-service
otel.sdk.disabled=false
otel.metrics.exporter=none
otel.logs.exporter=none
----

=== Automatic Instrumentation

MicroProfile Telemetry provides automatic instrumentation for:

* Jakarta Restful Web Services endpoints (inbound and outbound HTTP requests)
* CDI method invocations 
* MicroProfile Rest Client calls

This enables tracing without modifying application code, capturing:

* HTTP request information (method, URL, status code)
* Transaction timing and duration
* Service dependencies and call hierarchy

=== Manual Instrumentation

For enhanced visibility, the Payment Service also implements manual instrumentation:

[source,java]
----
private Tracer tracer;   // Injected tracer for OpenTelemetry

@PostConstruct
public void init() {
    // Programmatic tracer access - the correct approach
    this.tracer = GlobalOpenTelemetry.getTracer("payment-service", "1.0.0");
    logger.info("Tracer initialized successfully");
}

// Create explicit span with business context
Span span = tracer.spanBuilder("payment.process")
    .setAttribute("payment.amount", paymentDetails.getAmount().toString())
    .setAttribute("payment.method", "credit_card")
    .setAttribute("payment.service", "payment-service")
    .startSpan();

try (io.opentelemetry.context.Scope scope = span.makeCurrent()) {
    // Business logic here
    span.addEvent("Starting payment processing");
    
    // Add result information
    span.setStatus(StatusCode.OK);
} catch (Exception e) {
    // Record error details
    span.recordException(e);
    span.setStatus(StatusCode.ERROR, e.getMessage());
    throw e;
} finally {
    span.end();  // Always end the span
}
----

=== Key Telemetry Points

The service captures telemetry at critical transaction points:

1. **Payment Authorization**: Complete trace of payment authorization flow
2. **Payment Verification**: Detailed verification steps with fraud check results
3. **External Service Calls**: Timing of gateway communications
4. **Retry Operations**: Visibility into retry attempts and fallbacks
5. **Error Handling**: Detailed error context and fault tolerance behavior

=== Business Context Enrichment

Traces are enriched with business context to enable business-oriented analysis:

* **Payment Amounts**: Track transaction values for business insights
* **Payment Methods**: Categorize by payment method for pattern analysis
* **Transaction IDs**: Correlate with order management systems
* **Processing Time**: Measure critical business SLAs
* **Error Categories**: Classify errors for targeted improvements

=== Viewing Telemetry Data

Telemetry data can be viewed in Jaeger UI:

[source,bash]
----
# Start Jaeger container (if not already running)
docker run --rm --name jaeger \
  -p 16686:16686 \
  -p 4317:4317 \
  -p 4318:4318 \
  -p 5778:5778 \
  -p 9411:9411 \
  jaegertracing/jaeger:2.7.0

# Access Jaeger UI
open http://localhost:16686
----

In the Jaeger UI:
1. Select "payment-service" from the Service dropdown
2. Choose an operation or search by transaction attributes
3. Explore the full transaction trace across services

=== Troubleshooting Telemetry

If telemetry data is not appearing in Jaeger:

1. **Verify Jaeger is running** with OTLP ports exposed (4317, 4318)
2. **Check Liberty server configuration** in server.xml
3. **Validate application configuration** in microprofile-config.properties
4. **Ensure trace application is enabled** with `<trace enabled="true" type="ALL" />`
5. **Check network connectivity** between the service and Jaeger
6. **Inspect Liberty server logs** for telemetry-related messages

=== Testing Telemetry

To generate and verify telemetry data:

[source,bash]
----
# Generate sample telemetry with payment request
curl -X POST -H "Content-Type: application/json" \
  -d '{"cardNumber":"4111-1111-1111-1111", "cardHolderName":"Test User", "expiryDate":"12/25", "securityCode":"123", "amount":75.50}' \
  http://localhost:9080/payment/api/payments

# Check for payment service in Jaeger UI services dropdown
curl -s http://localhost:16686/api/services
----

=== Benefits of Telemetry Implementation

<<<<<<< HEAD
=== Test Scenarios

For testing purposes, the following scenarios are simulated:

* Payments with amounts ending in `.00` will fail
* Payments with card numbers ending in `0000` trigger retry mechanisms
* Verification has a 50% random failure rate to demonstrate retry capabilities
* Empty amount values in refund requests trigger abort conditions

== MicroProfile Telemetry Implementation

The Payment Service implements distributed tracing using MicroProfile Telemetry 1.1, which is based on OpenTelemetry standards. This enables end-to-end visibility of payment transactions across microservices and external dependencies.

=== Telemetry Configuration

The service is configured to send telemetry data to Jaeger, enabling comprehensive transaction monitoring:

==== Application Configuration (microprofile-config.properties)

[source,properties]
----
# MicroProfile Telemetry Configuration
otel.service.name=payment-service
otel.sdk.disabled=false
otel.metrics.exporter=none
otel.logs.exporter=none
----

=== Automatic Instrumentation

MicroProfile Telemetry provides automatic instrumentation for:

* Jakarta Restful Web Services endpoints (inbound and outbound HTTP requests)
* CDI method invocations 
* MicroProfile Rest Client calls

This enables tracing without modifying application code, capturing:

* HTTP request information (method, URL, status code)
* Transaction timing and duration
* Service dependencies and call hierarchy

=== Manual Instrumentation

For enhanced visibility, the Payment Service also implements manual instrumentation:

[source,java]
----
private Tracer tracer;   // Injected tracer for OpenTelemetry

@PostConstruct
public void init() {
    // Programmatic tracer access - the correct approach
    this.tracer = GlobalOpenTelemetry.getTracer("payment-service", "1.0.0");
    logger.info("Tracer initialized successfully");
}

// Create explicit span with business context
Span span = tracer.spanBuilder("payment.process")
    .setAttribute("payment.amount", paymentDetails.getAmount().toString())
    .setAttribute("payment.method", "credit_card")
    .setAttribute("payment.service", "payment-service")
    .startSpan();

try (io.opentelemetry.context.Scope scope = span.makeCurrent()) {
    // Business logic here
    span.addEvent("Starting payment processing");
    
    // Add result information
    span.setStatus(StatusCode.OK);
} catch (Exception e) {
    // Record error details
    span.recordException(e);
    span.setStatus(StatusCode.ERROR, e.getMessage());
    throw e;
} finally {
    span.end();  // Always end the span
}
----

=== Key Telemetry Points

The service captures telemetry at critical transaction points:

1. **Payment Authorization**: Complete trace of payment authorization flow
2. **Payment Verification**: Detailed verification steps with fraud check results
3. **External Service Calls**: Timing of gateway communications
4. **Retry Operations**: Visibility into retry attempts and fallbacks
5. **Error Handling**: Detailed error context and fault tolerance behavior

=== Business Context Enrichment

Traces are enriched with business context to enable business-oriented analysis:

* **Payment Amounts**: Track transaction values for business insights
* **Payment Methods**: Categorize by payment method for pattern analysis
* **Transaction IDs**: Correlate with order management systems
* **Processing Time**: Measure critical business SLAs
* **Error Categories**: Classify errors for targeted improvements

=== Viewing Telemetry Data

Telemetry data can be viewed in Jaeger UI:

[source,bash]
----
# Start Jaeger container (if not already running)
docker run -d --name jaeger \
  -e COLLECTOR_OTLP_ENABLED=true \
  -p 16686:16686 \
  -p 4317:4317 \
  -p 4318:4318 \
  jaegertracing/all-in-one:latest

# Access Jaeger UI
open http://localhost:16686
----

In the Jaeger UI:
1. Select "payment-service" from the Service dropdown
2. Choose an operation or search by transaction attributes
3. Explore the full transaction trace across services

=== Troubleshooting Telemetry

If telemetry data is not appearing in Jaeger:

1. **Verify Jaeger is running** with OTLP ports exposed (4317, 4318)
2. **Check Liberty server configuration** in server.xml
3. **Validate application configuration** in microprofile-config.properties
4. **Ensure trace application is enabled** with `<trace enabled="true" type="ALL" />`
5. **Check network connectivity** between the service and Jaeger
6. **Inspect Liberty server logs** for telemetry-related messages

=== Testing Telemetry

To generate and verify telemetry data:

[source,bash]
----
# Generate sample telemetry with payment request
curl -X POST -H "Content-Type: application/json" \
  -d '{"cardNumber":"4111-1111-1111-1111", "cardHolderName":"Test User", "expiryDate":"12/25", "securityCode":"123", "amount":75.50}' \
  http://localhost:9080/payment/api/payments

# Check for payment service in Jaeger UI services dropdown
curl -s http://localhost:16686/api/services
----

=== Benefits of Telemetry Implementation

=======
>>>>>>> 38ce9edf
1. **End-to-End Transaction Visibility**: Follow payment flows across services
2. **Performance Monitoring**: Identify bottlenecks and optimization opportunities
3. **Error Detection**: Quickly locate and diagnose failures
4. **Dependency Analysis**: Understand service dependencies and impacts
5. **Business Insights**: Correlate technical metrics with business outcomes
<<<<<<< HEAD
6. **Operational Excellence**: Improve MTTR and system reliability
=======
6. **Operational Excellence**: Improve MTTR and system reliability
>>>>>>> 38ce9edf
<|MERGE_RESOLUTION|>--- conflicted
+++ resolved
@@ -935,167 +935,9 @@
 
 === Benefits of Telemetry Implementation
 
-<<<<<<< HEAD
-=== Test Scenarios
-
-For testing purposes, the following scenarios are simulated:
-
-* Payments with amounts ending in `.00` will fail
-* Payments with card numbers ending in `0000` trigger retry mechanisms
-* Verification has a 50% random failure rate to demonstrate retry capabilities
-* Empty amount values in refund requests trigger abort conditions
-
-== MicroProfile Telemetry Implementation
-
-The Payment Service implements distributed tracing using MicroProfile Telemetry 1.1, which is based on OpenTelemetry standards. This enables end-to-end visibility of payment transactions across microservices and external dependencies.
-
-=== Telemetry Configuration
-
-The service is configured to send telemetry data to Jaeger, enabling comprehensive transaction monitoring:
-
-==== Application Configuration (microprofile-config.properties)
-
-[source,properties]
-----
-# MicroProfile Telemetry Configuration
-otel.service.name=payment-service
-otel.sdk.disabled=false
-otel.metrics.exporter=none
-otel.logs.exporter=none
-----
-
-=== Automatic Instrumentation
-
-MicroProfile Telemetry provides automatic instrumentation for:
-
-* Jakarta Restful Web Services endpoints (inbound and outbound HTTP requests)
-* CDI method invocations 
-* MicroProfile Rest Client calls
-
-This enables tracing without modifying application code, capturing:
-
-* HTTP request information (method, URL, status code)
-* Transaction timing and duration
-* Service dependencies and call hierarchy
-
-=== Manual Instrumentation
-
-For enhanced visibility, the Payment Service also implements manual instrumentation:
-
-[source,java]
-----
-private Tracer tracer;   // Injected tracer for OpenTelemetry
-
-@PostConstruct
-public void init() {
-    // Programmatic tracer access - the correct approach
-    this.tracer = GlobalOpenTelemetry.getTracer("payment-service", "1.0.0");
-    logger.info("Tracer initialized successfully");
-}
-
-// Create explicit span with business context
-Span span = tracer.spanBuilder("payment.process")
-    .setAttribute("payment.amount", paymentDetails.getAmount().toString())
-    .setAttribute("payment.method", "credit_card")
-    .setAttribute("payment.service", "payment-service")
-    .startSpan();
-
-try (io.opentelemetry.context.Scope scope = span.makeCurrent()) {
-    // Business logic here
-    span.addEvent("Starting payment processing");
-    
-    // Add result information
-    span.setStatus(StatusCode.OK);
-} catch (Exception e) {
-    // Record error details
-    span.recordException(e);
-    span.setStatus(StatusCode.ERROR, e.getMessage());
-    throw e;
-} finally {
-    span.end();  // Always end the span
-}
-----
-
-=== Key Telemetry Points
-
-The service captures telemetry at critical transaction points:
-
-1. **Payment Authorization**: Complete trace of payment authorization flow
-2. **Payment Verification**: Detailed verification steps with fraud check results
-3. **External Service Calls**: Timing of gateway communications
-4. **Retry Operations**: Visibility into retry attempts and fallbacks
-5. **Error Handling**: Detailed error context and fault tolerance behavior
-
-=== Business Context Enrichment
-
-Traces are enriched with business context to enable business-oriented analysis:
-
-* **Payment Amounts**: Track transaction values for business insights
-* **Payment Methods**: Categorize by payment method for pattern analysis
-* **Transaction IDs**: Correlate with order management systems
-* **Processing Time**: Measure critical business SLAs
-* **Error Categories**: Classify errors for targeted improvements
-
-=== Viewing Telemetry Data
-
-Telemetry data can be viewed in Jaeger UI:
-
-[source,bash]
-----
-# Start Jaeger container (if not already running)
-docker run -d --name jaeger \
-  -e COLLECTOR_OTLP_ENABLED=true \
-  -p 16686:16686 \
-  -p 4317:4317 \
-  -p 4318:4318 \
-  jaegertracing/all-in-one:latest
-
-# Access Jaeger UI
-open http://localhost:16686
-----
-
-In the Jaeger UI:
-1. Select "payment-service" from the Service dropdown
-2. Choose an operation or search by transaction attributes
-3. Explore the full transaction trace across services
-
-=== Troubleshooting Telemetry
-
-If telemetry data is not appearing in Jaeger:
-
-1. **Verify Jaeger is running** with OTLP ports exposed (4317, 4318)
-2. **Check Liberty server configuration** in server.xml
-3. **Validate application configuration** in microprofile-config.properties
-4. **Ensure trace application is enabled** with `<trace enabled="true" type="ALL" />`
-5. **Check network connectivity** between the service and Jaeger
-6. **Inspect Liberty server logs** for telemetry-related messages
-
-=== Testing Telemetry
-
-To generate and verify telemetry data:
-
-[source,bash]
-----
-# Generate sample telemetry with payment request
-curl -X POST -H "Content-Type: application/json" \
-  -d '{"cardNumber":"4111-1111-1111-1111", "cardHolderName":"Test User", "expiryDate":"12/25", "securityCode":"123", "amount":75.50}' \
-  http://localhost:9080/payment/api/payments
-
-# Check for payment service in Jaeger UI services dropdown
-curl -s http://localhost:16686/api/services
-----
-
-=== Benefits of Telemetry Implementation
-
-=======
->>>>>>> 38ce9edf
 1. **End-to-End Transaction Visibility**: Follow payment flows across services
 2. **Performance Monitoring**: Identify bottlenecks and optimization opportunities
 3. **Error Detection**: Quickly locate and diagnose failures
 4. **Dependency Analysis**: Understand service dependencies and impacts
 5. **Business Insights**: Correlate technical metrics with business outcomes
-<<<<<<< HEAD
-6. **Operational Excellence**: Improve MTTR and system reliability
-=======
-6. **Operational Excellence**: Improve MTTR and system reliability
->>>>>>> 38ce9edf
+6. **Operational Excellence**: Improve MTTR and system reliability