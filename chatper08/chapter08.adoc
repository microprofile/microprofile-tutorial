--- conflicted
+++ resolved
@@ -298,13 +298,7 @@
 }
 ----
 
-<<<<<<< HEAD
 In this example, the `@Timeout(1000)` annotation specifies that the `processPayment` method must complete within 1000 milliseconds (1 second). If the execution exceeds this time, a `TimeoutException` will be thrown, and the process will terminate.
-=======
-In this example:
-- The `@Timeout(1000)` annotation specifies that the `processPayment` method must complete within 1000 milliseconds (1 second).
-- If the execution exceeds this time, an attempt is made to interrupt the process, and a `TimeoutException` will be thrown when the process terminates.
->>>>>>> c016d61f
 
 ==== Best Practices for Timeouts
 
@@ -629,9 +623,7 @@
 
 ----
 
-In this example:
-- The method uses up to 5 concurrent threads (`value = 5`) from a thread pool and a queue of up to 10 tasks (`waitingTaskQueue = 10`).
-- This configuration prevents failures in one operation from depleting shared resources.
+In this example, The method uses up to 5 concurrent threads (`value = 5`) from a thread pool and a queue of up to 10 tasks (`waitingTaskQueue = 10`).This configuration prevents failures in one operation from depleting shared resources.
 
 ==== Externalizing Bulkhead Configuration
 
@@ -641,6 +633,7 @@
 
 [source,java]
 ----
+@Asynchronous
 @Bulkhead
 public String processPayment() {
     simulatePaymentProcessing();
